import multiprocessing

import dill

from grandpa.multiprocessing_manager import MultiprocessingManager
from grandpa.node import Node, TaskNode
from grandpa.routing import Router
from grandpa.template_classes import (FuncTemplate, InitialisedNodeTemplate,
                                      NodeTemplate, ResultWrapper)
import grandpa.sync as sync


class TemplateParser:
    """
    TemplateParser class. Used to parse a workflow template into an executable pipeline.
    """
    def __init__(self, process_count: int = multiprocessing.cpu_count() // 4,
                 threads_per_process: int = multiprocessing.cpu_count() // 4):
        self.initialised_nodes = {}
        self.process_count = process_count
        self.threads_per_process = threads_per_process
        self.multiprocessing_manager = None
        self.router = None

    def init_multiprocessing_manager(self, manager: multiprocessing.Manager):
        """
        Initialises the grandpa multiprocessing manager. Needs to be done after init in order to use only on manager.
        Args:
            manager: Multiprocessing manager instance.

        Returns:
            None, but initialises the grandpa multiprocessing manager.
        """
        self.multiprocessing_manager = MultiprocessingManager(manager=manager, process_count=self.process_count,
                                                              threads_per_process=self.threads_per_process)
        self.router = Router(self.multiprocessing_manager)
        self.multiprocessing_manager.router = self.router

    def init_node(self, node, sync_objects):
        """
        Recursive function to initialise node templates. Will check the prerequisites of the node template and
        initialise them if they have not already been initialised. Will then initialise the node template itself.
        Args:
            node: Node template to initialise (Can be a NodeTemplate, InitialisedNodeTemplate, ResultWrapper or
            FuncTemplate)
            sync_objects: Sync objects to use for IPC.

        Returns:
            init_result: Result of the initialisation (e.g. the result for ResultWrapper, or the initialised node for
            NodeTemplate or FuncTemplate)
            type_of_result: Type of the result (e.g. "Result" for ResultWrapper, "Node" for NodeTemplate or
            FuncTemplate)
        """
        if isinstance(node, ResultWrapper):
            return self.init_node(node.origin, sync_objects)[0], "Result"
        else:
            arg_nodes = self.__args_get_required_nodes(node, sync_objects)
            kwarg_nodes = self.__kwargs_get_required_nodes(node, sync_objects)
            if isinstance(node, InitialisedNodeTemplate):
                return self.__init_node_cls_call(arg_nodes, kwarg_nodes, node, sync_objects)
            elif isinstance(node, NodeTemplate):
                return self.__init_node_cls_init(arg_nodes, kwarg_nodes, node, sync_objects)
            elif isinstance(node, FuncTemplate):
                return self.__init_node_function(arg_nodes, kwarg_nodes, node, sync_objects)
            else:
                raise RuntimeError(f"Unknown node type: {type(node)}")

    def __init_node_function(self, arg_nodes, kwarg_nodes, node, sync_objects):
        """
        Initialises a FuncTemplate. Will check the prerequisites of the node template and initialise them if they have
        not already been initialised. Will then initialise the node template itself.
        Args:
            arg_nodes: Required arg nodes for the node template.
            kwarg_nodes: Required kwarg nodes for the node template.
            node: Node template to initialise.
            sync_objects: Sync objects to use for IPC.

        Returns:
            init_result: Result of the initialisation (in this case initialised node which wraps the function)
            type_of_result: Type of the result (in this case "Node")
        """
        (
            call_args,
            call_kwargs,
            required_arg_nodes,
            required_kwarg_nodes,
        ) = self.get_node_parameters(arg_nodes, kwarg_nodes, node, sync_objects)
        if node.grandpa_task_node:
            t_node = Node(
                node.name + "_target",
                self.router,
                node.function,
                [],
                {},
                [],
                {},
            )
            f_node = TaskNode(
                node.name,
                self.router,
                node.function,
                call_args,
                call_kwargs,
                required_arg_nodes,
                required_kwarg_nodes,
                t_node.address,
            )
        else:
            f_node = Node(
                node.name,
                self.router,
                node.function,
                call_args,
                call_kwargs,
                required_arg_nodes,
                required_kwarg_nodes,
            )
        self.initialised_nodes[node] = f_node.address
        return f_node.address, "Node"

    def __init_node_cls_init(self, arg_nodes, kwarg_nodes, node, sync_objects):
        """
        Initialises a NodeTemplate. Will check the prerequisites of the node template and initialise them if they have
        not already been initialised. Will then initialise the node template itself.
        Args:
            arg_nodes: Required arg nodes for the node template.
            kwarg_nodes: Required kwarg nodes for the node template.
            node: Node template to initialise.
            sync_objects: Sync objects to use for IPC.

        Returns:
            init_result: Result of the initialisation (in this case instance of the class wrapped by the Node)
            type_of_result: Type of the result (in this case "initialised_cls")
        """
        (
            call_args,
            call_kwargs,
            required_arg_nodes,
            required_kwarg_nodes,
        ) = self.get_node_parameters(arg_nodes, kwarg_nodes, node, sync_objects)
        for req_arg_node in required_arg_nodes:
            call_args.append(self.router(*req_arg_node))
        for key, req_kwarg_node in required_kwarg_nodes.items():
            call_kwargs[key] = self.router(*req_kwarg_node)
        init_cls = node.cls(*call_args, **call_kwargs)
        return init_cls, "initialised_cls"

    def __init_node_cls_call(self, arg_nodes, kwarg_nodes, node, sync_objects):
        """
        Initialises a InitialisedNodeTemplate. Will check the prerequisites of the node template and initialise them if
        they have not already been initialised. Will then initialise the node template itself.
        Args:
            arg_nodes: Required arg nodes for the node template.
            kwarg_nodes: Required kwarg nodes for the node template.
            node: Node template to initialise.
            sync_objects: Sync objects to use for IPC.

        Returns:
            init_result: Result of the initialisation (in this case Node wrapping an instance of a class)
            type_of_result: Type of the result (in this case "Node")
        """
        (
            call_args,
            call_kwargs,
            required_arg_nodes,
            required_kwarg_nodes,
        ) = self.get_node_parameters(arg_nodes, kwarg_nodes, node, sync_objects)
        init_cls, _ = self.init_node(node.node_template, sync_objects)
        if node.grandpa_task_node:
            t_node = Node(
                node.node_template.name + "_target",
                self.router,
                init_cls,
                [],
                {},
                [],
                {},
            )
            f_node = TaskNode(
                node.node_template.name,
                self.router,
                init_cls,
                call_args,
                call_kwargs,
                required_arg_nodes,
                required_kwarg_nodes,
                t_node.address,
            )
        else:
            f_node = Node(
                node.node_template.name,
                self.router,
                init_cls,
                call_args,
                call_kwargs,
                required_arg_nodes,
                required_kwarg_nodes,
            )
        self.initialised_nodes[node] = f_node.address
        return f_node.address, "Node"

    def __kwargs_get_required_nodes(self, node, sync_objects):
        """
        Gets the required kwarg nodes for a node template and makes sure they are initialised.
        Args:
            node: Node template to get the required kwarg nodes for.
            sync_objects: Sync objects to use for IPC.

        Returns:
            kwarg_nodes: Required kwarg nodes for the node template.
        """
        kwarg_nodes = {}
        for key, req_node in node.required_kwarg_nodes.items():
            if req_node not in self.initialised_nodes:
                kwarg_nodes[key] = self.init_node(req_node, sync_objects)
            else:
                kwarg_nodes[key] = self.initialised_nodes[req_node]
        return kwarg_nodes

    def __args_get_required_nodes(self, node, sync_objects):
        """
        Gets the required arg nodes for a node template and makes sure they are initialised.
        Args:
            node: Node template to get the required arg nodes for.
            sync_objects: Sync objects to use for IPC.

        Returns:
            arg_nodes: Required arg nodes for the node template.
        """
        arg_nodes = []
        for req_node in node.required_arg_nodes:
            if req_node not in self.initialised_nodes:
                arg_nodes.append(self.init_node(req_node, sync_objects))
            else:
                arg_nodes.append(self.initialised_nodes[req_node])
        return arg_nodes

    def get_node_parameters(self, arg_nodes, kwarg_nodes, node, sync_objects):
        """
        Gets the parameters for a node template.
        Args:
            arg_nodes: Required arg nodes for the node template.
            kwarg_nodes: Required kwarg nodes for the node template.
            node: Node template to initialise.
            sync_objects: Sync objects to use for IPC.

        Returns:
            call_args: Arguments to pass to the node template.
            call_kwargs: Keyword arguments to pass to the node template.
            required_arg_nodes: Required arg nodes for the node template.
            required_kwarg_nodes: Required kwarg nodes for the node template.
        """
        call_args, required_arg_nodes = self.__get_node_args(arg_nodes, node)
        call_kwargs, required_kwarg_nodes = self.__get_node_kwargs(kwarg_nodes, node)
        if node.name in sync_objects:
            for key, value in sync_objects[node.name].items():
                call_kwargs[key] = value
        return call_args, call_kwargs, required_arg_nodes, required_kwarg_nodes

    def __get_node_kwargs(self, kwarg_nodes, node):
        """
        Gets the required kwarg nodes for a node template in the desired format.
        Args:
            kwarg_nodes: Required kwarg nodes for the node template.
            node: Node template to initialise.

        Returns:
            call_kwargs: Keyword arguments to pass to the node template.
            required_kwarg_nodes: Required kwarg nodes for the node template.
        """
        call_kwargs = node.call_kwargs
        if node.pass_task_executor:
            call_kwargs["task_executor"] = self.multiprocessing_manager
        required_kwarg_nodes = {}
        for key, kwarg_node in kwarg_nodes.items():
            if kwarg_node[1] == "Result":
                required_kwarg_nodes[key] = (kwarg_node[0], False)
            else:
                required_kwarg_nodes[key] = (kwarg_node[0], True)
        return call_kwargs, required_kwarg_nodes

    @staticmethod
    def __get_node_args(arg_nodes, node):
        """
        Gets the required arg nodes for a node template in the desired format.
        Args:
            arg_nodes: Required arg nodes for the node template.
            node: Node template to initialise.

        Returns:
            call_args: Arguments to pass to the node template.
            required_arg_nodes: Required arg nodes for the node template.
        """
        call_args = node.call_args
        required_arg_nodes = []
        for arg_node in arg_nodes:
            if arg_node[1] == "Result":
                required_arg_nodes.append((arg_node[0], False))
            else:
                required_arg_nodes.append((arg_node[0], True))
        return call_args, required_arg_nodes

    def create_process_graph(self, final_node, sync_objects):
        """
        Creates the executable graph for a different process.
        Args:
            final_node: Final node in the graph.
            sync_objects: Sync objects for IPC.

        Returns:
            None
        """
        unpickled_node = dill.loads(final_node)
        self.init_node(unpickled_node, sync_objects)

    @staticmethod
    def get_manager_object(grandpa_sync_object, manager):
        if isinstance(grandpa_sync_object, sync.Queue):
            return manager.Queue()
        elif isinstance(grandpa_sync_object, sync.Value):
            return manager.Value(grandpa_sync_object.dtype, grandpa_sync_object.value)
        elif isinstance(grandpa_sync_object, sync.List):
            return manager.list()
        elif isinstance(grandpa_sync_object, sync.Dict):
            return manager.dict()
        elif isinstance(grandpa_sync_object, sync.Lock):
            return manager.Lock()
        else:
            raise TypeError(f"Unknown sync object type {type(grandpa_sync_object)}")

    def init_sync_classes(self, manager: multiprocessing.Manager, node, sync_objects: dict = None):
        if sync_objects is None:
            sync_objects = {}
        if hasattr(node, "sync_params"):
            for name, param in node.sync_params.items():
                if node.name not in sync_objects:
                    sync_objects[node.name] = {}
                sync_objects[node.name][name] = self.get_manager_object(param, manager)
        if isinstance(node, ResultWrapper):
            return self.init_sync_classes(manager, node.origin, sync_objects)
        elif isinstance(node, InitialisedNodeTemplate):
            return self.init_sync_classes(manager, node.node_template, sync_objects)
        else:
            for arg_node in node.required_arg_nodes:
                sync_objects = self.init_sync_classes(manager, arg_node, sync_objects)
            for kwarg_node in node.required_kwarg_nodes.values():
                sync_objects = self.init_sync_classes(manager, kwarg_node, sync_objects)
            return sync_objects

    def __call__(self, workflow, settings=None):
        """
        Runs a workflow. Returns either the result of the final node or the final node itself, depending on the
        workflow template. Also initialises the multiprocessing manager and its processes.
        Args:
            workflow: Workflow template to run.

        Returns:
            result: Result of the final node in the workflow.
        """
<<<<<<< HEAD
        manager = multiprocessing.Manager()
        self.init_multiprocessing_manager(manager)
        final_node = workflow()
        sync_objects = self.init_sync_classes(manager, final_node)
=======
        if settings is None:
            settings = {}
        final_node = workflow(**settings)
>>>>>>> b7378e0a
        pickled_workflow = dill.dumps(final_node)
        self.multiprocessing_manager.start_processes(
            self.create_process_graph, pickled_workflow, sync_objects
        )
        self.multiprocessing_manager.start_threads()
        final_node, node_type = self.init_node(final_node, sync_objects)
        if node_type == "Node":
            return self.router(final_node, True)
        elif node_type == "Result":
            return self.router(final_node, False)
        else:
            raise RuntimeError(f"Unexpected node type: {node_type}")<|MERGE_RESOLUTION|>--- conflicted
+++ resolved
@@ -357,16 +357,12 @@
         Returns:
             result: Result of the final node in the workflow.
         """
-<<<<<<< HEAD
+        if settings is None:
+            settings = {}
         manager = multiprocessing.Manager()
         self.init_multiprocessing_manager(manager)
-        final_node = workflow()
+        final_node = workflow(**settings)
         sync_objects = self.init_sync_classes(manager, final_node)
-=======
-        if settings is None:
-            settings = {}
-        final_node = workflow(**settings)
->>>>>>> b7378e0a
         pickled_workflow = dill.dumps(final_node)
         self.multiprocessing_manager.start_processes(
             self.create_process_graph, pickled_workflow, sync_objects
