--- conflicted
+++ resolved
@@ -108,12 +108,8 @@
         Returns:
             ResultWrapper indicating the result of the function call.
         """
-<<<<<<< HEAD
         loc_id = random.randint(0, 1000000)
-        loc_func_temp = FuncTemplate(self.function, self.name + str(loc_id))
-=======
-        loc_func_temp = FuncTemplate(self.function, self.name, self.pass_task_executor, self.grandpa_task_node)
->>>>>>> 408ad9ff
+        loc_func_temp = FuncTemplate(self.function, self.name + str(loc_id), self.pass_task_executor, self.grandpa_task_node)
         register_params(loc_func_temp, args, kwargs)
         return ResultWrapper(loc_func_temp)
 
@@ -144,17 +140,13 @@
         Returns:
             ResultWrapper indicating the result of the class object call.
         """
-<<<<<<< HEAD
         loc_id = random.randint(0, 1000000)
         loc_node_temp = NodeTemplate(self.node_template.cls, self.node_template.name + str(loc_id))
         loc_node_temp.required_arg_nodes = self.node_template.required_arg_nodes
         loc_node_temp.call_args = self.node_template.call_args
         loc_node_temp.required_kwarg_nodes = self.node_template.required_kwarg_nodes
         loc_node_temp.call_kwargs = self.node_template.call_kwargs
-        loc_init_node_temp = InitialisedNodeTemplate(loc_node_temp)
-=======
-        loc_init_node_temp = InitialisedNodeTemplate(self.node_template, self.grandpa_task_node)
->>>>>>> 408ad9ff
+        loc_init_node_temp = InitialisedNodeTemplate(loc_node_temp, self.grandpa_task_node)
         register_params(loc_init_node_temp, args, kwargs)
         return ResultWrapper(loc_init_node_temp)
 
@@ -185,12 +177,8 @@
         Returns:
             InitialisedNodeTemplate indicating the instantiated class.
         """
-<<<<<<< HEAD
         loc_id = random.randint(0, 1000000)
-        loc_node_temp = NodeTemplate(self.cls, self.name + str(loc_id))
-=======
-        loc_node_temp = NodeTemplate(self.cls, self.name, self.pass_task_executor, self.grandpa_task_node)
->>>>>>> 408ad9ff
+        loc_node_temp = NodeTemplate(self.cls, self.name + str(loc_id), self.pass_task_executor, self.grandpa_task_node)
         register_params(loc_node_temp, args, kwargs)
         return InitialisedNodeTemplate(loc_node_temp, grandpa_task_node=self.grandpa_task_node)
 
